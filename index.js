--- conflicted
+++ resolved
@@ -33,8 +33,7 @@
   const cwd = options.cwd;
   const env = options.env || null;
 
-<<<<<<< HEAD
-  const childProc = childProcess.spawn('docker-compose', composeArgs.concat([ command ], args), { cwd }, (err, stdout, stderr) => {
+  const childProc = childProcess.spawn('docker-compose', composeArgs.concat([ command ], args), { cwd, env }, (err, stdout, stderr) => {
     if (err) {
       reject(err);
     } else {
@@ -49,27 +48,6 @@
     childProc.stdout.pipe(process.stdout);
     childProc.stderr.pipe(process.stderr);
   }
-=======
-  execute(cmd, { cwd, env }).then(
-      standards => {
-        const std = {
-          out: standards[0],
-          err: standards[1]
-        };
-
-        if (options.log) {
-          logStandards(std);
-        }
-
-        resolve(std);
-      },
-      error => {
-        logger.error(error.message);
-
-        return reject(error);
-      }
-    );
->>>>>>> 4954d8ab
 });
 
 /**
